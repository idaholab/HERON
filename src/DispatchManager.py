
# Copyright 2020, Battelle Energy Alliance, LLC
# ALL RIGHTS RESERVED
"""
  Class for managing interactions with the Dispatchers.
"""

import os
import sys
import pickle as pk
from time import time as run_clock

import numpy as np

# set up path
sys.path.append(os.path.abspath(os.path.join(os.path.dirname(__file__), '..')))
import _utils as hutils
import SerializationManager

raven_path = hutils.get_raven_loc()
sys.path.append(raven_path)
from utils import xmlUtils
sys.path.pop()

cashflow_path = hutils.get_cashflow_loc(raven_path=raven_path)
sys.path.append(cashflow_path)
from TEAL.src import CashFlows
from TEAL.src.main import run as CashFlow_run
sys.path.pop()

class DispatchRunner:
  """
    Manages the interface between RAVEN and running the dispatch
  """
  # TODO move naming templates to a common place for consistency!
  naming_template = {'comp capacity': '{comp}_capacity',
                     'dispatch var': 'Dispatch__{comp}__{res}',
                    }

  def __init__(self):
    """
      Constructor. Note instances of this are tied to single ExternalModel runs.
      @ In, None
      @ Out, None
    """
    self._case = None              # HERON case
    self._components = None        # HERON components list
    self._sources = None           # HERON sources (placeholders) list
    self._override_time = None     # override for micro parameter

  def override_time(self, new):
    """ TODO """
    self._override_time = new

  def load_heron_lib(self, path):
    """
      Loads HERON objects from library file.
      @ In, path, str, path (including filename) to HERON library
      @ Out, None
    """
    case, components, sources = SerializationManager.load_heron_lib(path, retry=6)
    # arguments
    self._case = case              # HERON case
    self._components = components  # HERON components list
    self._sources = sources        # HERON sources (placeholders) list
    # derivative
    self._dispatcher = self._case.dispatcher

  def extract_variables(self, raven, raven_dict):
    """
      Extract variables from RAVEN and apply them to HERON objects
      @ In, raven, object, RAVEN external model object
      @ In, raven_dict, dict, RAVEN input dictionary
      @ Out, pass_vars, dict, variables to pass to dispatcher
    """
    pass_vars = {}
    history_structure = {}
    # investigate sources for required ARMA information
    for source in self._sources:
      if source.is_type('ARMA'):
        # get structure of ARMA
        vars_needed = source.get_variable()
        for v in vars_needed:
          pass_vars[v] = getattr(raven, v)

    # get the key to mapping RAVEN multidimensional variables
    if hasattr(raven, '_indexMap'):
      pass_vars['_indexMap'] = raven._indexMap[0] # 0 is only because of how RAVEN EnsembleModel handles variables
      # collect all indices # TODO limit to those needed by sources?
      for target, required_indices in pass_vars['_indexMap'].items():
        for index in (i for i in required_indices if i not in pass_vars):
          pass_vars[index] = getattr(raven, index)
    else:
      # NOTE this should ONLY BE POSSIBLE if no ARMAs are in use!
      pass
      # FIXME index isn't always "time" ...
      #time = getattr(raven, 'time', None)
      #if time is not None:
      #  pass_vars['time'] = time

    # variable for "time" discretization, if present
    time_var = self._case.get_time_name()
    time_vals = getattr(raven, time_var, None)
    if time_vals is not None:
      pass_vars[time_var] = time_vals

    # TODO magic keywords (e.g. verbosity, MAX_TIMES, MAX_YEARS, ONLY_DISPATCH, etc)
    # TODO other arbitrary constants, such as sampled values from Outer needed in Inner?
    magics = ['NPP_bid_adjust'] # XXX DO NOT MERGE FIXME TODO
    # XXX get "other opt vars" off the CASE itself, rather than hard coding.
    for magic in magics:
      val = getattr(raven, magic, None)
      if val is not None:
        pass_vars[magic] = val

    # component capacities
    for comp in self._components:
      name = self.naming_template['comp capacity'].format(comp=comp.name)
      update_capacity = raven_dict.get(name) # TODO is this ever not provided?
      if update_capacity is not None:
        comp.set_capacity(update_capacity)
        pass_vars[f'{comp.name}_capacity'] = update_capacity
    # TODO other case, component properties

    # load ARMA signals
    for source in self._sources:
      if source.is_type('ARMA'):
        vars_needed = source.get_variable()
        for v in vars_needed:
          pass_vars[v] = getattr(raven, v)
    return pass_vars

  def run(self, raven_vars):
    """
      Runs dispatcher.
      @ In, raven_vars, dict, dictionary of variables from raven to pass through
      @ Out, all_dispatch, DispatchState, results of dispatching
      @ Out, metrics, dict, economic metric results
    """
    ## TODO move as much of this as possible to "intialize" instead of "run"!
    # build meta variable
    ## this will be passed to external functions
    print("RUNNING HERON RUN")
    heron_meta = {}
    heron_meta['Case'] = self._case
    heron_meta['Components'] = self._components
    heron_meta['Sources'] = self._sources
    heron_meta['RAVEN_vars_full'] = raven_vars
    # build indexer for components
    ## indexer is as {component: {res: index}} where index is a standardized index for tracking activity
    heron_meta['resource_indexer'] = dict((comp, dict((res, r) for r, res in enumerate(comp.get_resources()))) for comp in self._components)
    # store meta
    meta = {'HERON': heron_meta}

    # do some checking a priori
    ## TODO can we do any of this at compile time instead of run time?
    ## -> probably, by investigating the ARMA file to be used
    self._check_time(raven_vars)
    self._check_signals(raven_vars)

    # determine analysis structure
    all_structure = self._get_structure(raven_vars)
    # just need the summary info for now
    structure = all_structure['summary']
    # set up evaluation loops
    if structure['clusters']:
      seg_type = 'Cluster'
      segs = structure['clusters']
    elif structure['segments']:   # FIXME TODO
      seg_type = 'Segment'
      segs = structure['Segment']
    else:
      seg_type = 'All'
      segs = range(1)

    interp_years = range(*structure['interpolated'])
    project_life = hutils.get_project_lifetime(self._case, self._components) - 1 # 1 for construction year
    # if the ARMA is a single year, no problem, we replay it for each year
    # if the ARMA is the same or greater number of years than the project_life, we can use the ARMA still
    # otherwise, there's a problem
    if 1 < len(interp_years) < project_life:
      raise IOError(f'An interpolated ARMA ROM was used, but there are less interpolated years ({list(range(*structure["interpolated"]))}) ' +
                    f'than requested project years ({project_life})!')

    print("RUNNING DISPATCH")
    pre_dispatch_time = run_clock()
    all_dispatch, metrics = self._do_dispatch(meta, all_structure, project_life, interp_years, segs, seg_type)
    return all_dispatch, metrics

  def _do_dispatch(self, meta, all_structure, project_life, interp_years, segs, seg_type):
    """
      perform dispatching
      @ In, meta, dict, dictionary of passthrough variables
      @ In, project_life, int, total analysis years (e.g. 30)
      @ In, interp_years, list, actual analysis tagged years (e.g. range(2015, 2045))
      @ In, segs, list, segments/clusters/divisions
      @ In, seg_type, str, "segment" or "cluster" if segmented or clustered
      @ Out, dispatch_results, list(DispatchState), results of dispatch for each segment/cluster and year
    """
    structure = all_structure['summary']
    ## FINAL settings/components/cashflows use the multiplicity of
    ## divisions for aggregated evaluation
    final_settings, final_components = self._build_econ_objects(self._case, self._components, project_life)

    num_segs = len(segs)
    active_index = {}
    dispatch_results = {}
    yearly_cluster_data = next(iter(all_structure['details'].values()))['clusters']

    for year in range(project_life):
      print(f"RUNNING DISPATCH ON YEAR {year}")
      interp_year = interp_years[year] if len(interp_years) > 1 else (interp_years[0] + year)
      dispatch_results[interp_year] = []
      # If the ARMA is interpolated, we need to track which year we're in.
      # Otherwise, use just the nominal first year.
      active_index['year'] = year if len(range(*structure['interpolated'])) > 1 else 0 # FIXME MacroID not year

      for s, seg in enumerate(segs):
        print(f"RUNNING DISPATCH ON SEGMENT {seg}")
        active_index['division'] = seg
        meta['HERON']['active_index'] = active_index
        # Truncate signals to appropriate Year, Cluster
        # Chop up raven_vars for sources to corresponding segment/cluster, year, and time
        meta['HERON']['RAVEN_vars'] = self._slice_signals(all_structure, meta['HERON'])
        dispatch = self._dispatcher.dispatch(self._case, self._components, self._sources, meta)
        seg_data = {'dispatch': dispatch, 'division': seg, 'active_index': active_index, 'trunc_vars': meta['HERON'].pop('RAVEN_vars')}
        # Get cluster info from the first source
        # Assumes all clustering is aligned!
        # Find the info for this cluster -> FIXME this should be restructured so searching isn't necessary!
        clusters_info = yearly_cluster_data[interp_year] if interp_year in yearly_cluster_data else yearly_cluster_data[interp_years[0]]
        print("LOOKING FOR CL_INFO")
        for cl_info in clusters_info:
          if cl_info['id'] == seg:
            break
        else:
          raise RuntimeError
        # how many clusters does this one represent?
        print("COMPUTING MULTIPLICITY")
        multiplicity = len(cl_info['represents'])
        # build evaluation cash flows
        # LOCAL component cashflows are SPECIFIC TO A DIVISION
        _, local_comps = self._build_econ_objects(self._case, self._components, project_life)
        # set up the active space we want to evaluate
        meta['HERON']['active_index'] = {'year': year if len(interp_years) > 1 else 0, 'division': seg,}
        # truncate RAVEN variables to the active space
        meta['HERON']['RAVEN_vars'] = self._slice_signals(all_structure, meta['HERON'])
        pivot_var = meta['HERON']['Case'].get_time_name() # TODO: Better way to get pivotParameterID?
        times = meta['HERON']['RAVEN_vars'][pivot_var]
        specific_meta = dict(meta) # TODO more deepcopy needed?
        resource_indexer = meta['HERON']['resource_indexer']
        print("LOOPING COMPONENTS")
        for comp in self._components:
          print(f"COMPONENT {comp}")
          # get corresponding current and final CashFlow.Component
          cf_comp = local_comps[comp.name]
          final_comp = final_components[comp.name]
          # sanity check
          if comp.name != cf_comp.name: raise RuntimeError
          specific_meta['HERON']['component'] = comp
          specific_meta['HERON']['all_activity'] = dispatch
          specific_activity = {}
          final_cashflows = final_comp.getCashflows()
          for f, heron_cf in enumerate(comp.get_cashflows()):
            print(f"CASHFLOW {heron_cf}")
            # get the corresponding CashFlow.CashFlow
            cf_cf = cf_comp.getCashflows()[f]
            final_cf = final_cashflows[f]
            # sanity continued
            if not (cf_cf.name == final_cf.name == heron_cf.name): raise RuntimeError

            ## FIXME time then cashflow, or cashflow then time?
            ## "activity" is the same for every cashflow at a point in
            ## time, but many cashflows only need to be evaluated once
            ## and we can vectorize ...

            ## FIXME maybe "if activity is None" approach, so it gets
            ## filled on the first cashflow when looping through time.

            ## TODO we assume Capex and Recurring Year do not depend
            ## on the Activity


            if cf_cf.type == 'Capex':
              print("WE ARE CAPEX!")
              ## Capex cfs should only be constructed in the first year
              ## of the project life
              # FIXME is this doing capex once per segment, or once per life?
              print("ARE WE YEAR 0?")
              if year == 0 and s == 0:
                print("YES WE ARE!")
                params = heron_cf.calculate_params(specific_meta) # a, D, Dp, x, cost
                cf_params = {
                  'name': cf_cf.name,
                  'mult_target': heron_cf._mult_target,
                  'depreciate': heron_cf._depreciate,
                  'alpha': params['alpha'],
                  'driver': params['driver'],
                  'reference': params['ref_driver'],
                  'X': params['scaling']
                }
                cf_cf.setParams(cf_params)

                ## Because alpha, driver, etc are only set once for
                ## Capex cash flows, we can just hot swap this cashflow
                ## into the final_comp, I think ...

                ## I believe we can do this because Capex are
                ## division-independent? Can we just do it once instead
                ## of once per division?

                final_comp._cashFlows[f] = cf_cf
                # depreciators
                # FIXME do we need to know alpha, drivers first??
                if heron_cf._depreciate and cf_cf.getAmortization() is None:
                  cf_cf.setAmortization('MACRS', heron_cf._depreciate)
                  deprs = cf_comp._createDepreciation(cf_cf)
                  final_comp._cashFlows.extend(deprs)
              else:
                  print("DOING NOTHING")
            elif cf_cf.type == 'Recurring':
              print("WE ARE RECURRING!")
              # yearly recurring only need setting up once per year
              if heron_cf.get_period() == 'year':
                print("GET_PERIOD() == YEAR")
                if s == 0:
                  print("S == 0")
                  params = heron_cf.calculate_params(specific_meta) # a, D, Dp, x, cost
                  contrib = params['cost']
                  # FIXME multiplicity? -> should not apply to Recurring.Yearly
                  final_cf._yearlyCashflow[year + 1] += contrib
              # hourly recurring need iteration over time
              elif heron_cf.get_period() == 'hour':
                print("GET_PERIOD == HOUR")
                for t, time in enumerate(times):
                  # fill in the specific activity for this time stamp
                  for resource, r in resource_indexer[comp].items():
                    specific_activity[resource] = dispatch.get_activity(comp, resource, time)
                  specific_meta['HERON']['time_index'] = t
                  specific_meta['HERON']['time_value'] = time
                  specific_meta['HERON']['activity'] = specific_activity # TODO does the rest need to be available?
                  # contribute to cashflow (using sum as discrete integral)
                  # NOTE that intrayear depreciation is NOT being considered here
                  print("CALCULATING PARAMS")
                  params = heron_cf.calculate_params(specific_meta) # a, D, Dp, x, cost
                  print("GOT PARAMS")
                  contrib = params['cost'] * multiplicity
                  # print(f'DEBUGG ... ... ... ... ... time {t:4d} ({time:1.9e}) contribution: {contrib: 1.9e} ...')
                  final_cf._yearlyCashflow[year+1] += contrib
              else:
                raise NotImplementedError(f'Unrecognized Recurring period for "{comp.name}" cashflow "{heron_cf.name}": {heron_cf.get_period()}')
            else:
                raise NotImplementedError(f'Unrecognized CashFlow type for "{comp.name}" cashflow "{heron_cf.name}": {cf_cf.type}')

    raven_vars = meta['HERON']['RAVEN_vars_full']
    print(f"RAVEN VARS {raven_vars}")
    print("RUNNING CASHFLOW")
    cf_metrics = CashFlow_run(final_settings, list(final_components.values()), raven_vars)
    return dispatch_results, cf_metrics

  def _do_cashflow(self, meta, all_dispatch, all_structure, project_life, interp_years, segs, seg_type):
    """
      run cashflow analysis
      @ In, meta, dict, passthrough variables
      @ In, all_dispatch, list, DispatchState for each cluster/segment and year
      @ In, all_structure, dict, structure of ARMA evaluates (cluster, multiyear, etc)
      @ In, project_life, int, length of project
      @ In, interp_years, list, actual project years
      @ In, segs, list, list of segments/clusters
      @ In, seg_type, str, type of divisions (segments or clusters)
      @ Out, cf_metrics, dict, CashFlow metric evaluations for full project life
    """
    num_segs = len(segs)
    # get final econoomics objects
    # FINAL settings/components/cashflows use the multiplicity of divisions for aggregated evaluation
    final_settings, final_components = self._build_econ_objects(self._case, self._components, project_life)

    yearly_cluster_data = next(iter(all_structure['details'].values()))['clusters']
    print('DEBUGG preparing FINAL CASHFLOW ...')
    print('DEBUGG years:', project_life)
    for year in range(project_life):
      interp_year = interp_years[year] if len(interp_years) > 1 else (interp_years[0] + year)
      year_data = all_dispatch[interp_year]

      for s, seg_data in enumerate(year_data):
        seg = seg_data['division']
        print(f'DEBUGG ... CashFlow for year {interp_year} ({year+1}/{project_life}), {seg_type} {s+1}/{num_segs}:')
        # get the dispatch specific to this year, this segment
        dispatch = seg_data['dispatch']
        # get cluster info from the first source -> assumes all clustering is aligned!
        # -> find the info for this cluster -> FIXME this should be restructured so searching isn't necessary!
        clusters_info = yearly_cluster_data[interp_year] if interp_year in yearly_cluster_data else yearly_cluster_data[interp_years[0]]
        for cl_info in clusters_info: #next(iter(all_structure['details'].values()))['clusters'][interp_year]:
          if cl_info['id'] == seg:
            break
        else:
          raise RuntimeError
        # how many clusters does this one represent?
        multiplicity = len(cl_info['represents'])
        print(f'DEBUGG ... ... segment multiplicity: {multiplicity} ...')
        # build evaluation cash flows
        # LOCAL component cashflows are SPECIFIC TO A DIVISION
        _, local_comps = self._build_econ_objects(self._case, self._components, project_life)
        print('DEBUGG ... ... intradivision cashflow economics objects built ...')
        # TODO do I need something here? cluster_results, start, end = self._build_econXXX_objects(self._case, self._components) # XXX implement
        # set up the active space we want to evaluate
        meta['HERON']['active_index'] = {'year': year if len(interp_years) > 1 else 0,
                                         'division': seg,
                                        }
        # truncate RAVEN variables to the active space
        meta['HERON']['RAVEN_vars'] = self._slice_signals(all_structure, meta['HERON'])
        pivot_var = meta['HERON']['Case'].get_time_name() # TODO: Better way to get pivotParameterID?
        times = meta['HERON']['RAVEN_vars'][pivot_var]
        specific_meta = dict(meta) # TODO more deepcopy needed?
        resource_indexer = meta['HERON']['resource_indexer']
        print('DEBUGG ... ... intradivision run data isolated ...')
        print('DEBUGG ... ... beginning component cashflow loop ...')
        for comp in self._components:
          print(f'DEBUGG ... ... ... comp: {comp.name} ...')
          # get corresponding current and final CashFlow.Component
          cf_comp = local_comps[comp.name]
          final_comp = final_components[comp.name]
          # sanity check
          if comp.name != cf_comp.name: raise RuntimeError
          specific_meta['HERON']['component'] = comp
          specific_meta['HERON']['all_activity'] = dispatch
          specific_activity = {}
          final_cashflows = final_comp.getCashflows()
          for f, heron_cf in enumerate(comp.get_cashflows()):
            print(f'DEBUGG ... ... ... ... cashflow {f}: {heron_cf.name} ...')
            # get the corresponding CashFlow.CashFlow
            cf_cf = cf_comp.getCashflows()[f]
            final_cf = final_cashflows[f]
            # sanity continued
            if not (cf_cf.name == final_cf.name == heron_cf.name): raise RuntimeError
            # FIXME time then cashflow, or cashflow then time?
            # -> "activity" is the same for every cashflow at a point in time, but
            #    many cashflows only need to be evaluated once and we can vectorize ...
            # FIXME maybe "if activity is None" approach, so it gets filled on the first cashflow
            #    when looping through time.
            # TODO we assume Capex and Recurring Year do not depend on the Activity
            if cf_cf.type == 'Capex':
              # Capex cfs should only be constructed in the first year of the project life
              # FIXME is this doing capex once per segment, or once per life?
              if year == 0 and s == 0:
                params = heron_cf.calculate_params(specific_meta) # a, D, Dp, x, cost
                cf_params = {'name': cf_cf.name,
                              'mult_target': heron_cf._mult_target,
                              'depreciate': heron_cf._depreciate,
                              'alpha': params['alpha'],
                              'driver': params['driver'],
                              'reference': params['ref_driver'],
                              'X': params['scaling']
                            }
                cf_cf.setParams(cf_params)
                # because alpha, driver, etc are only set once for Capex cash flows, we can just
                # hot swap this cashflow into the final_comp, I think ...
                # I believe we can do this because Capex are division-independent? Can we just do
                #   it once instead of once per division?
                final_comp._cashFlows[f] = cf_cf
                # depreciators
                # FIXME do we need to know alpha, drivers first??
                if heron_cf._depreciate and cf_cf.getAmortization() is None:
                  cf_cf.setAmortization('MACRS', heron_cf._depreciate)
                  deprs = cf_comp._createDepreciation(cf_cf)
                  final_comp._cashFlows.extend(deprs)
                print(f'DEBUGG ... ... ... ... ... yearly contribution: {params["cost"]: 1.9e} ...')
              else: # nothing to do if Capex and year != 0
                print(f'DEBUGG ... ... ... ... ... yearly contribution: 0 ...')
            elif cf_cf.type == 'Recurring':
              # yearly recurring only need setting up once per year
              if heron_cf.get_period() == 'year':
                if s == 0:
                  params = heron_cf.calculate_params(specific_meta) # a, D, Dp, x, cost
                  contrib = params['cost'] # cf_cf._yearlyCashflow
                  print(f'DEBUGG ... ... ... ... ... yearly contribution: {contrib: 1.9e} ...')
                  final_cf._yearlyCashflow[year + 1] += contrib # FIXME multiplicity? -> should not apply to Recurring.Yearly
              # hourly recurring need iteration over time
              elif heron_cf.get_period() == 'hour':
                for t, time in enumerate(times):
                  # fill in the specific activity for this time stamp
                  for resource, r in resource_indexer[comp].items():
                    specific_activity[resource] = dispatch.get_activity(comp, resource, time)
                  specific_meta['HERON']['time_index'] = t
                  specific_meta['HERON']['time_value'] = time
                  specific_meta['HERON']['activity'] = specific_activity # TODO does the rest need to be available?
                  # contribute to cashflow (using sum as discrete integral)
                  # NOTE that intrayear depreciation is NOT being considered here
                  params = heron_cf.calculate_params(specific_meta) # a, D, Dp, x, cost
                  contrib = params['cost'] * multiplicity
                  print(f'DEBUGG ... ... ... ... ... time {t:4d} ({time:1.9e}) contribution: {contrib: 1.9e} ...')
                  final_cf._yearlyCashflow[year+1] += contrib
              else:
                raise NotImplementedError(f'Unrecognized Recurring period for "{comp.name}" cashflow "{heron_cf.name}": {heron_cf.get_period()}')
            else:
                raise NotImplementedError(f'Unrecognized CashFlow type for "{comp.name}" cashflow "{heron_cf.name}": {cf_cf.type}')
            # end CashFlow type if
          # end CashFlow per Component loop
        # end Component loop
      # end Division/segment/cluster loop
    # end Year loop

    # CashFlow, take it away.
    print('****************************************')
    print('* Starting final cashflow calculations *')
    print('****************************************')
    raven_vars = meta['HERON']['RAVEN_vars_full']
    # DEBUGG
    print('DEBUGG CASHFLOWS')
    for comp_name, comp in final_components.items():
      print(f' ... comp {comp_name} ...')
      for cf in comp.getCashflows():
        print(f' ... ... cf {cf.name} ...')
        print(f' ... ... ... D', cf._driver)
        print(f' ... ... ... a', cf._alpha)
        print(f' ... ... ... Dp', cf._reference)
        print(f' ... ... ... x', cf._scale)
        if hasattr(cf, '_yearlyCashflow'):
          print(f' ... ... ... hourly', cf._yearlyCashflow)

    cf_metrics = CashFlow_run(final_settings, list(final_components.values()), raven_vars)

    print('****************************************')
    print('DEBUGG final cashflow metrics:')
    for k, v in cf_metrics.items():
      print('  ', k, v)
    print('****************************************')
    return cf_metrics

  def _build_econ_objects(self, heron_case, heron_components, project_life):
    """
      Generates CashFlow.CashFlow instances from HERON CashFlow instances
      Note the only reason there's a difference is because HERON needs to retain some level of
      flexibility in the parameter values until this method is called, whereas CashFlow expects
      them to be evaluated.
      @ In, heron_case, HERON Case instance, global HERON settings for this analysis
      @ In, heron_components, list, HERON component instances
      @ In, project_life, int, number of years to evaluate project
      @ Out, global_settings, CashFlow.GlobalSettings instance, settings for CashFlow analysis
      @ Out, cf_components, dict, CashFlow component instances
    """
    heron_econs = list(comp.get_economics() for comp in heron_components)
    # build global econ settings for CashFlow
    global_params = heron_case.get_econ(heron_econs)
    global_settings = CashFlows.GlobalSettings()
    global_settings.setParams(global_params)
    global_settings._verbosity = 0 # FIXME direct access, also make user option?
    # build CashFlow component instances
    cf_components = {}
    for c, cfg in enumerate(heron_econs):
      # cfg is the cashflowgroup connected to the heron component
      # get the associated heron component
      heron_comp = heron_components[c]
      comp_name = heron_comp.name
      # build CashFlow equivalent component
      cf_comp = CashFlows.Component()
      cf_comp_params = {'name': comp_name,
                        'Life_time': cfg.get_lifetime(),
                        # TODO StartTime, Repetitions, tax, inflation
                       }
      cf_comp.setParams(cf_comp_params)
      cf_components[comp_name] = cf_comp
      # create all the CashFlow.CashFlows (cf_cf) for the CashFlow.Component
      cf_cfs = []
      for heron_cf in cfg.get_cashflows():
        cf_name = heron_cf.name
        # the way to build it slightly changes depending on the CashFlow type
        if heron_cf._type == 'repeating': # FIXME protected access
          cf_cf = CashFlows.Recurring()
          cf_cf_params = {'name': cf_name,
                          'X': 1.0,
                          'mult_target': heron_cf._mult_target, # FIXME protected access
                          }
          cf_cf.setParams(cf_cf_params)
          cf_cf.initParams(project_life)
        elif heron_cf._type == 'one-time': # FIXME protected access
          cf_cf = CashFlows.Capex()
          cf_cf.name = cf_name
          cf_cf.initParams(cf_comp.getLifetime())
          # alpha, driver aren't known yet, so set those later
        else:
          raise NotImplementedError(f'Unknown HERON CashFlow Type: {heron_cf._type}')
        # store new object
        cf_cfs.append(cf_cf)
      cf_comp.addCashflows(cf_cfs)
    return global_settings, cf_components

  def save_variables(self, raven, dispatch, metrics):
    """
      generates RAVEN-acceptable variables
      Saves variables on "raven" object for returning
      @ In, raven, object, RAVEN object for setting values
      @ In, dispatch, DispatchState, dispatch values (FIXME currently unused)
      @ In, metrics, dict, economic metrics
    """
    # indexer = dict((comp, dict((res, r) for r, res in enumerate(comp.get_resources()))) for comp in self._components)
    # shape = [len(dispatch), len(next(iter(dispatch)))] # years, clusters
    template = self.naming_template['dispatch var']
    # initialize variables
    # for comp in self._components:
    #   for res, r in indexer[comp].items():
    #     name = template.format(c=comp.name, r=res)
    #     setattr(raven, name, np.zeros(shape)) # FIXME need time!
    for y, (year, year_data) in enumerate(dispatch.items()):
      for c, cluster_data in enumerate(year_data):
        dispatches = cluster_data['dispatch'].create_raven_vars(template)
        # set up index map, first time only
        if y == c == 0:
          # TODO custom names?
          raven.ClusterTime = np.asarray(cluster_data['dispatch']._times) # TODO assuming same across clusters!
          #raven.Cluster =
          raven._ROM_Cluster = np.arange(len(year_data))
          raven.Years = np.asarray(dispatch.keys())
          if not getattr(raven, '_indexMap', None):
            raven._indexMap = np.atleast_1d({})
        for var_name, data in dispatches.items():
          # if first time, initialize data structure
          if y == c == 0:
            shape = (len(dispatch), len(year_data), len(data))
            setattr(raven, var_name, np.empty(shape)) # FIXME could use np.zeros, but slower?
          getattr(raven, var_name)[y, c] = data
          getattr(raven, '_indexMap')[0][var_name] = [self._case.get_year_name(), '_ROM_Cluster', 'ClusterTime']
        #for component in self._components:
          # TODO cheating using the numpy state
        #  dispatch = cluster_data['dispatch']
        #  resource_indices = cluster_data._resources[component]
    # TODO clustering, multiyear
    # TODO should this be a Runner method or separate?
    # template = self.naming_template['dispatch var']
    # for comp_name, data in dispatch.items():
    #   for resource, usage in data.items():
    #     name = template.format(comp=comp_name, res=resource)
    #     setattr(raven, name, usage)
    #     # TODO indexMap?
    for metric, value in metrics.items():
      setattr(raven, metric, np.atleast_1d(value))
    # if component capacities weren't given by Outer, save them as part of Inner
    for comp in self._components:
      cap_name = self.naming_template['comp capacity'].format(comp=comp.name)
      if cap_name not in dir(raven):
        # TODO what value should actually be used?
        setattr(raven, cap_name, -42)

  def _get_structure(self, raven_vars):
    """
      interpret the clustering information from the ROM
      @ In, raven_vars, dict, variables coming from RAVEN
      @ Out, all_structure, dict, structure (multiyear, cluster/segments, etc) specifications
    """
    all_structure = {'details': {}, 'summary': {}}
    for source in self._sources:
      # only need ARMA information, not Functions
      if not source.is_type('ARMA'):
        continue
      structure = {}
      all_structure['details'][source] = structure
      name = source.name
      obj = pk.load(open(source._target_file, 'rb'))
      meta = obj.writeXML().getRoot()

      # interpolation
      itp_node = meta.find('InterpolatedMultiyearROM') # FIXME isn't this multicycle sometimes?
      if itp_node:
        # read macro parameters
        macro_id = itp_node.find('MacroParameterID').text.strip()
        structure['macro'] = {'id': macro_id,
                              'num': int(itp_node.find('MacroSteps').text),
                              'first': int(itp_node.find('MacroFirstStep').text),
                              'last': int(itp_node.find('MacroLastStep').text),
                             }
        macro_nodes = meta.findall('MacroStepROM')
      else:
        macro_nodes = [meta]

      # clusters
      structure['clusters'] = {}
      for macro in macro_nodes:
        if itp_node:
          ma_id = int(macro.attrib[structure['macro']['id']])
        else:
          ma_id = 0
        clusters_info = []
        structure['clusters'][ma_id] = clusters_info
        cluster_nodes = macro.findall('ClusterROM')
        if cluster_nodes:
          # structure['clusters'] = []
          for cl_node in cluster_nodes:
            cl_info = {'id': int(cl_node.attrib['cluster']),
                       'represents': cl_node.find('segments_represented').text.split(','),
                       'indices': list(int(x) for x in cl_node.find('indices').text.split(','))
                      }
            # structure['clusters'].append(cl_info)
            clusters_info.append(cl_info)

      # TODO segments
      structure['segments'] = {}

    # TODO check consistency between ROMs?
    # for now, just summarize what we found -> take it from the first source
    summary_info = next(iter(all_structure['details'].values()))
    interpolated = (summary_info['macro']['first'], summary_info['macro']['last'] + 1) if 'macro' in summary_info else (0, 1)
    # further, also take cluster structure from the first year only
    first_year_clusters = next(iter(summary_info['clusters'].values())) if 'clusters' in summary_info else {}
    clusters = list(cl['id'] for cl in first_year_clusters)# len(summary_info['clusters']) if 'clusters' in summary_info else 0
    all_structure['summary'] = {'interpolated': interpolated,
                                'clusters': clusters,
                                'segments': 0, # FIXME XXX
                                'macro_info': summary_info['macro'],
                                'cluster_info': first_year_clusters,
                                }
                                # TODO need to add index/representivity references!
    return all_structure

  def _check_signals(self, raven_vars):
    """
      Checks the length of histories to assure they are consistent.
      TODO may not be necessary if we can interpolate histories!
      @ In, raven_vars, dict, dictionary of variables from RAVEN
      @ Out, None
    """
    # check the "signal" history length
    # TODO this isn't strictly required; we can interpolate sample ARMAs, right?
    signal_shapes = {}
    for source in (item for item in self._sources if item.is_type('ARMA')):
      if not source.is_type('ARMA'):
        continue
      var_names = source.get_variable()
      if var_names is None:
        var_names = []
      for name in var_names:
        if name not in signal_shapes:
          s = raven_vars[name].shape
          signal_shapes[name] = s
    if not all((shape == s) for shape in signal_shapes.values()):
      print('History shapes:', signal_shapes)
      print('Index Map:', raven_vars.get('_indexMap', None))
      raise IOError('Synthetic histories are not of consistent shape! See "History Shapes" and "Index Map" above!')

  def _check_time(self, raven_vars):
    """
      Checks that "time" is consistent between request and provided variables
      @ In, raven_vars, dict, dictionary of variables from RAVEN
      @ Out, None
    """
    time_var = self._case.get_time_name()
    time_vals = raven_vars.get(time_var, None)
    if self._override_time:
      self._dispatcher.set_time_discr(self._override_time)
      index_map = raven_vars['_indexMap']
      for entry, vals in raven_vars.items():
        if time_var in index_map.get(entry, []):
        pass

    if time_vals is not None:
      req_start, req_end, req_steps = self._dispatcher.get_time_discr()
      # check start time
      if req_start < time_vals[0]:
        raise IOError(f'Requested start time ({req_start}) is less than time variable "{time_var}" ' +
                       f'first value ({time_vals[0]})!')
      # check end time
      if req_end > time_vals[-1]:
        raise IOError(f'Requested end time ({req_end}) is greater than time variable "{time_var}" ' +
                       f'last value ({time_vals[-1]})!')
      # check number of entries
      ## TODO this shouldn't be necessary; we can interpolate!
      ##      for now, though, we don't
      if np.linspace(req_start, req_end, req_steps).size != time_vals.size:
        raise IOError('Requested number of steps ({s}) does not match "{n}" history provided ({g})!'
                       .format(n=time_var,
                               s=np.linspace(req_start, req_end, req_steps).size,
                               g=time_vals.size))

  def _slice_signals(self, all_structure, data):
    """
      Slices from full signals to specific year/cluster/segment
      Target year/cluster/segment are taken from data['active_index'] TODO change this, it's weird
      No indexes from cluster/segment or year should be present after this operation
      @ In, all_structure, dict, dictionary of informations about the source ROM structures
      @ In, data, dict, dictionary of info including RAVEN variables and HERON meta information
      @ Out, truncated, dict, RAVEN_vars portion of "data" but with truncated data
    """
    truncated = {'_indexMap': {}}
    raven = data['RAVEN_vars_full']
    index_map = raven['_indexMap']
    time_var = self._case.get_time_name()
    macro_var = self._case.get_year_name()

    # are we dealing with time, interpolation, clusters, segments?
    req_indices = data['active_index']
    macro = req_indices['year'] # FIXME Macro ID!
    division = req_indices['division']
    # we keep all of Time, no divider necessary

    # build a list to hold slicing information; this will eventually be converted into a slice object
    # TODO assuming all vars have the same index structure
    summary = all_structure['summary']
    slicer_len = 1 # always time
    if len(summary['clusters']) > 1:
      slicer_len += 1 # add one if clustered
    elif summary['segments'] > 1:
      slicer_len += 1 # add one if segmented
    if summary['interpolated']:
      slicer_len += 1 # also add one for years if interpolated # TODO always right?
    general_slicer = [np.s_[:]] * slicer_len # by default, take everything
    # TODO am I overwriting this slicer in a bad way?

    for entry in raven:
      if entry in index_map:
        index_order = list(index_map[entry])
        # TODO this is an awkward fix for histories that are missing some of the indexes
        slicer = general_slicer[:]
        if len(index_order) < len(slicer):
          slicer = slicer[:len(index_order)]
        # time -> take it all, no action needed
        # cluster
        if '_ROM_Cluster' in index_order:
          cluster_index = index_order.index('_ROM_Cluster')
          slicer[cluster_index] = division
        # macro time (e.g. cycle, year)
        if self._case.get_year_name() in index_order:
          macro_index = index_order.index(self._case.get_year_name())
          slicer[macro_index] = macro
        truncated[entry] = raven[entry][tuple(slicer)]
        truncated['_indexMap'][entry] = [time_var] # the only index left should be "time"
      else:
        # entry doesn't depend on year/cluster, so keep it as is
        truncated[entry] = raven[entry]
    truncated['_indexMap'] = np.atleast_1d(truncated['_indexMap'])
    return truncated


################
# RAVEN methods
################
def _readMoreXML(raven, xml):
  """
    Reads additional inputs for DispatchManager
    @ In, raven, object, variable-storing object
  """
<<<<<<< HEAD
  respec = xml.find('respecTime')
  if respec is not None:
    try:
      stats = [int(x) for x in respec.text.split(',')]
      raven._override_time = stats
      np.linspace(*stats) # test it out
    except Exception:
      raise IOError('DispatchManager xml: respec values should be arguments for np.linspace! Got', respec.text)
=======
  pass
  # respec = xml.findFirst('respecTime')
  # if respec is not None:
  #   stats = [int(x) for x in respec.values]
  #   try:
  #     raven._override_time = np.linspace(*stats)
  #   except Exception:
  #     raise IOError('DispatchManager xml: respec values should be arguments for np.linspace!')
>>>>>>> d8cbf6fd

def run(raven, raven_dict):
  """
    # TODO split into dispatch manager class and dispatch runner external model
    API for external models.
    This is run as part of the INNER ensemble model, run after the synthetic history generation
    @ In, raven, object, RAVEN variables object
    @ In, raven_dict, dict, additional RAVEN information
    @ Out, None
  """
  path = os.path.join(os.getcwd(), '..', 'heron.lib') # TODO custom name?
  # build runner
  runner = DispatchRunner()
  # load library file
  runner.load_heron_lib(path)
  # load data from RAVEN
  raven_vars = runner.extract_variables(raven, raven_dict)
  # TODO clustering, multiyear, etc?
  # add settings from readMoreXML
  override_time = getattr(raven, '_override_time', None)
  if override_time is not None:
    runner.override_time(override_time) # TODO setter
  dispatch, metrics = runner.run(raven_vars)
  runner.save_variables(raven, dispatch, metrics)
  # TODO these are extraneous, remove from template!
  raven.time_delta = 0
<|MERGE_RESOLUTION|>--- conflicted
+++ resolved
@@ -836,7 +836,6 @@
     Reads additional inputs for DispatchManager
     @ In, raven, object, variable-storing object
   """
-<<<<<<< HEAD
   respec = xml.find('respecTime')
   if respec is not None:
     try:
@@ -845,16 +844,6 @@
       np.linspace(*stats) # test it out
     except Exception:
       raise IOError('DispatchManager xml: respec values should be arguments for np.linspace! Got', respec.text)
-=======
-  pass
-  # respec = xml.findFirst('respecTime')
-  # if respec is not None:
-  #   stats = [int(x) for x in respec.values]
-  #   try:
-  #     raven._override_time = np.linspace(*stats)
-  #   except Exception:
-  #     raise IOError('DispatchManager xml: respec values should be arguments for np.linspace!')
->>>>>>> d8cbf6fd
 
 def run(raven, raven_dict):
   """
