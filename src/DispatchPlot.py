# Copyright 2020, Battelle Energy Alliance, LLC
# ALL RIGHTS RESERVED
"""
  Author: dylanjm
  Date: 2021-05-18
"""
import itertools as it
import matplotlib as mpl
mpl.use('Agg') # Prevents the script from blocking while plotting
import matplotlib.pyplot as plt
from typing import List, Dict
import random
import numpy as np
import colorsys

try:
  from ravenframework.PluginBaseClasses.OutStreamPlotPlugin import PlotPlugin, InputTypes, InputData
except ModuleNotFoundError:
  import sys
  from . import _utils
  sys.path.append(_utils.get_raven_loc())
  from ravenframework.PluginBaseClasses.OutStreamPlotPlugin import PlotPlugin, InputTypes, InputData


# Matplotlib Global Settings
plt.rc("figure", figsize=(12, 8), titleweight='bold') # type: ignore
plt.rc("axes", titleweight="bold", labelsize=12, axisbelow=True, grid=True) # type: ignore
plt.rc("savefig", bbox="tight") # type: ignore
plt.rc("legend", fontsize=12) # type:ignore
plt.rc(["xtick", "ytick"], labelsize=10) # type: ignore


class DispatchPlot(PlotPlugin):

  @classmethod
  def getInputSpecification(cls):
    """
      Define the acceptable user inputs for this class.
      @ In, None
      @ Out, specs, InputData.ParameterInput,
    """
    specs = super().getInputSpecification()
    specs.addSub(InputData.parameterInputFactory('source', contentType=InputTypes.StringType))
    specs.addSub(InputData.parameterInputFactory('macro_variable', contentType=InputTypes.StringType))
    specs.addSub(InputData.parameterInputFactory('micro_variable', contentType=InputTypes.StringType))
    specs.addSub(InputData.parameterInputFactory('signals', contentType=InputTypes.StringListType))
    # Add component color from user input
    component_color_param = InputData.parameterInputFactory('component_color', contentType=InputTypes.StringType)
    component_color_param.addParam('name', param_type=InputTypes.StringType, required=True)
    specs.addSub(component_color_param)
    return specs

  def __init__(self):
    """
      Constructor.
      @ In, None
      @ Out, None
    """
    super().__init__()
    self.printTag = 'HERON.DispatchPlot'
    self._sourceName = None
    self._source = None
    self._macroName = None
    self._microName = None
    self._addSignals = []
    self._mainColors = {}

  def handleInput(self, spec):
    """
      Reads in data from the input file
      @ In, spec, InputData.ParameterInput, input information
      @ Out, None
    """
    super().handleInput(spec)
    for node in spec.subparts:
      if node.getName() == 'source':
        self._sourceName = node.value
      elif node.getName() == 'macro_variable':
        self._macroName = node.value
      elif node.getName() == 'micro_variable':
        self._microName = node.value
      elif node.getName() == 'signals':
        self._addSignals = node.value
      elif node.getName() == 'component_color':
        self._mainColors[node.parameterValues['name']] = node.value

  def initialize(self, stepEntities):
    """
      Set up plotter for each run
      @ In, stepEntities, dict, entities from the Step
      @ Out, None
    """
    super().initialize(stepEntities)
    src = self.findSource(self._sourceName, stepEntities)
    if src is None:
      self.raiseAnError(IOError, f'Source DataObject "{self._sourceName}" was not found in the Step!')
    self._source = src

  @staticmethod
  def _group_by(iterable: List[str], idx: int) -> Dict[str, List[str]]:
    """
      Return a dictionary containing grouped dispatch variables.
      @ In, iterable, List[str], a list of variable names to group-by.
      @ In, idx, int, the index of the variable to group-by.
      @ Out, gr, Dict[str, List[str]], a dictionary mapping of grouped variable names.
    """
    gr = {}
    for var in iterable:
      # var is expected to have the form: 'Dispatch__component__tracker__resource'
      key = var.split('__')[idx]
      if key in gr.keys():
        gr[key].append(var)
      else:
        gr[key] = [var]
    return gr

  def plot_component(self, fig, axes, df, grp_vars, comp_idx, sid, mstep, cid, cdict) -> None:
    """
      Plot and output the optimized dispatch for a specific sample, year, and cluster.
      @ In, fig, matplotlib.figure.Figure, current figure used for plotting.
      @ In, axes, List[List[matplotlib.Axes]], a list of axes to plot each variable.
      @ In, df, pandas.DataFrame, a dataframe containing data to plot.
      @ In, grp_vars, Dict[str, List[str]], a dictionary mapping components to variables.
      @ In, comp_idx, Dict[str, int], a dictionary mapping components to numbers.
      @ In, sid, int, the sample ID.
      @ In, mstep, int, the macro step.
      @ In, cid, int, the cluster ID.
      @ In, cdict, Dict[str, str], a dictionary contains color code to variables
      @ Out, None
    """
    for (key, group), ax in zip(grp_vars.items(), axes.flat):
      # Define list for data, label, and color. Seperate 'level'(line plot) with other variables (stack plot)
      positive_dat = []
      positive_label = []
      positive_color = []
      negative_dat = []
      negative_label = []
      negative_color = []
      level_dat = []
      level_label = []
      level_color = []

      # Secondary y axis for levels
      ax2 = ax.twinx()
      # Fill the lists
      for var in group:
        _, comp_name, tracker, _ = var.split('__')
        comp_label = comp_name.replace('_', ' ').title()
        var_label = f'{comp_label}, {tracker.title()}'
        ls = '-'
        # Fill the positive, negative, and level lists
        cindex = key + "," + comp_name # key for cdict dictionary
        if (df[var] != 0).any(): # no plotting variables that have all zeros values
          if tracker == 'level':
            level_dat.append(var)
            level_label.append(var_label)
            level_color.append(cdict.get(cindex))
          else:
            if (df[var] > 0).any():
                positive_dat.append(var)
                positive_label.append(var_label)
                positive_color.append(cdict.get(cindex))
            else:
                negative_dat.append(var)
                negative_label.append(var_label)
                negative_color.append(cdict.get(cindex))
      # Plot the micro-step variable on the x-axis (i.e Time)
      # Stackplot
      if(len(positive_dat) > 0):
<<<<<<< HEAD
        ax.stackplot(df[self._microName],*[df[key] for key in positive_dat],labels= positive_label, baseline='zero', colors= [color for color in positive_color[:len(negative_dat)]], alpha= .6)
      if(len(negative_dat) > 0):
        ax.stackplot(df[self._microName],*[df[key] for key in negative_dat], labels= negative_label, baseline='zero', colors= [color for color in negative_color[:len(negative_dat)]], alpha= .6)
      # Lineplot
      if(len(level_dat) > 0):
        for key, c, llabel in zip(level_dat, level_color[:len(level_dat)], level_label[:len(level_dat)]):
          ax2.plot(df[self._microName], df[key], linestyle=ls, label=llabel, color=c, alpha= .8)
=======
        ax.stackplot(df[self._microName],*[df[key] for key in positive_dat],labels= positive_label, baseline='zero', colors= [color+alpha for color in positive_color[:len(negative_dat)]]+[Gray])
      if(len(negative_dat) > 0):
        ax.stackplot(df[self._microName],*[df[key] for key in negative_dat], labels= negative_label, baseline='zero', colors= [color+alpha for color in negative_color[:len(negative_dat)]] +[Gray])
      # Lineplot
      if(len(level_dat) > 0):
        for key, c, llabel in zip(level_dat, level_color[:len(level_dat)] + [Dark], level_label[:len(level_dat)]):
          ax2.plot(df[self._microName], df[key], linestyle=ls, label=llabel, color=c)
>>>>>>> bd6d7fc5
      # Sometimes users cases don't produce negative valued data so we need to check
      # Set figure title, legend, and grid
      ax.set_title(key.title().split('_')[-1])
      ax.set_xlabel(self._microName)
      if(len(positive_label) > 0 or len(negative_label) > 0):
        ax.legend(loc='upper left', bbox_to_anchor=(1.1, 0.6), fontsize = 10)
      if(len(level_label) > 0):
        ax2.legend(loc='lower left', bbox_to_anchor=(1.1, 0.6), fontsize = 10)
      # Add the label and adjust location
      ax.set_ylabel('Activity', fontsize=10, rotation=0)
      ax2.set_ylabel('Level', fontsize=10, rotation=0)
      ax.yaxis.set_label_coords(-0.01,1.02)
      ax2.yaxis.set_label_coords(1,1.07)
      ax.grid(None)
      ax2.grid(None)
    # Output and save the image
    file_name = f"dispatch_id{sid}_y{mstep}_c{cid}.png"
    fig.tight_layout()
    fig.savefig(file_name)
    self.raiseAMessage(f'Saved figure to "{file_name}"')
    plt.clf()

  def plot_signal(self, fig, axes, df, sid, mstep, cid) -> None:
    """
      Plot and output the synthetic history for a specific sample, year, and cluster.
      @ In, fig, matplotlib.figure.Figure, a current figure used for plotting.
      @ In, axes, List[List[matplotlib.Axes]], a list of axes to plot each variable.
      @ In, df, pandas.DataFrame, a dataframe containing data to plot.
      @ In, sid, int, the sample ID.
      @ In, mstep, int, the macro step.
      @ In, cid, int, the cluster ID.
    """
    for name, ax in zip(self._addSignals, axes.flat):
      var = df.get(name, None)
      if var is None:
        self.raiseAnError(RuntimeError, f'Requested signal variable "{name}" but variable not in data!')
      ax.plot(df[self._microName], var, marker='.', linestyle='-', label=name)
      ax.set_title(name.title())
      ax.set_xlabel(self._microName)
      ax.legend(loc='center left', bbox_to_anchor=(1.03, 0.5))

    signal_file_name = f"dispatch_id{sid}_y{mstep}_c{cid}_SIGNAL.png"
    fig.tight_layout()
    fig.savefig(signal_file_name)
    self.raiseAMessage(f'Saved figure to "{signal_file_name}"')
    plt.clf()



  def color_style(self, grp_vars, main_colors):
    """
      @ In, grp_vars, Dict[str, List[str]], a dictionary mapping components to variables.
      @ Out, colors, Dict[str, str], contains color code for variables
    """
    # Color scales from dark (scaleMin) to light (scaleMax)
    scaleMax = 0.98
    scaleMin = 0.36

    resources = [] # Determine the number of colormaps
    technologis = [] # Determine the number of colors obtained from a colormap
    for key, group in grp_vars.items():
      resources.append(key)
      for var in group:
        _, comp_name, tracker, _ = var.split('__')
        technologis.append(key + ',' + comp_name)
    # remve duplicates
    resources = list(dict.fromkeys(resources))
    technologis = list(dict.fromkeys(technologis))
    # Get the number of colors needed for each resource
    resource_count = {} # E.g. {'heat': 5, 'electricity': 5}
    for s in resources:
      count = 0
      for t in technologis:
        if s in t:
          count = count + 1
      resource_count[s] = count
    # Assign colors
    colors = {}
    for s in resources:
      # Main color from user input
      main_color = main_colors[s]
      # Color scales
      scales = []
      n = int(resource_count[s])
      for i in range(n):
        scales.append(scaleMin + ((scaleMax - scaleMin) /n) * i)
      scales.reverse()
      j = 0
      for t in technologis:
        if s in t:
          rgb = mpl.colors.ColorConverter.to_rgb(main_color)
          h, l, s2 = colorsys.rgb_to_hls(*rgb)
          colors[t] = mpl.colors.rgb2hex(colorsys.hls_to_rgb(h, scales[j], s = s2 * 0.6))
          j = j + 1
    return colors

  def run(self):
    """
      Generate the plot
      @ In, None
      @ Out, None
    """
    assert self._source is not None
    ds = self._source.asDataset()
    if ds is None:
      self.raiseAWarning(f'No data in "{self._source.name}" data object; nothing to plot!')
      return
    df = ds.to_dataframe().reset_index()
    dispatch_vars = list(filter(lambda x: "Dispatch__" in x, df.columns))
    grouped_vars = self._group_by(dispatch_vars, -1)
    grouped_comp = self._group_by(dispatch_vars, 1)
    comp_idx = {comp: i for i, comp in enumerate(grouped_comp.keys())}
    # Dimension variables to plot
    sample_ids = df[self._source.sampleTag].unique()
    cluster_ids = df['_ROM_Cluster'].unique()  # TODO: find way to not hardcode name
    macro_steps = df[self._macroName].unique()
    # Assign colors

    cdict = self.color_style(grouped_vars, self._mainColors)
    for sample_id, macro_step, cluster_id in it.product(sample_ids, macro_steps, cluster_ids):
      # Filter data to plot correct values for current dimension
      dat = df[
        (df[self._source.sampleTag] == sample_id) &
        (df[self._macroName] == macro_step) &
        (df['_ROM_Cluster'] == cluster_id)
      ]

      # TODO: find a way to combine both plots into one output.
      # Currently, this is difficult to do because of the nested
      # nature of the subplots, as well as the dynamic number of
      # components and signals to plot (i.e. dynamically nested subplots)

      # Output optimized component dispatch for current dimension.
      fig0, axs0 = plt.subplots(len(grouped_vars), 1, sharex=True, squeeze=False)
      self.plot_component(fig0, axs0, dat, grouped_vars, comp_idx, sample_id, macro_step, cluster_id, cdict)

      # Output synthetic time series signal for current dimension.
      fig1, axs1 = plt.subplots(len(self._addSignals), 1, sharex=True, squeeze=False)
      self.plot_signal(fig1, axs1, dat, sample_id, macro_step, cluster_id)<|MERGE_RESOLUTION|>--- conflicted
+++ resolved
@@ -167,7 +167,6 @@
       # Plot the micro-step variable on the x-axis (i.e Time)
       # Stackplot
       if(len(positive_dat) > 0):
-<<<<<<< HEAD
         ax.stackplot(df[self._microName],*[df[key] for key in positive_dat],labels= positive_label, baseline='zero', colors= [color for color in positive_color[:len(negative_dat)]], alpha= .6)
       if(len(negative_dat) > 0):
         ax.stackplot(df[self._microName],*[df[key] for key in negative_dat], labels= negative_label, baseline='zero', colors= [color for color in negative_color[:len(negative_dat)]], alpha= .6)
@@ -175,15 +174,6 @@
       if(len(level_dat) > 0):
         for key, c, llabel in zip(level_dat, level_color[:len(level_dat)], level_label[:len(level_dat)]):
           ax2.plot(df[self._microName], df[key], linestyle=ls, label=llabel, color=c, alpha= .8)
-=======
-        ax.stackplot(df[self._microName],*[df[key] for key in positive_dat],labels= positive_label, baseline='zero', colors= [color+alpha for color in positive_color[:len(negative_dat)]]+[Gray])
-      if(len(negative_dat) > 0):
-        ax.stackplot(df[self._microName],*[df[key] for key in negative_dat], labels= negative_label, baseline='zero', colors= [color+alpha for color in negative_color[:len(negative_dat)]] +[Gray])
-      # Lineplot
-      if(len(level_dat) > 0):
-        for key, c, llabel in zip(level_dat, level_color[:len(level_dat)] + [Dark], level_label[:len(level_dat)]):
-          ax2.plot(df[self._microName], df[key], linestyle=ls, label=llabel, color=c)
->>>>>>> bd6d7fc5
       # Sometimes users cases don't produce negative valued data so we need to check
       # Set figure title, legend, and grid
       ax.set_title(key.title().split('_')[-1])
