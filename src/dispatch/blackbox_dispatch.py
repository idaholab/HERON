--- conflicted
+++ resolved
@@ -198,18 +198,14 @@
   slack_storage_added = False # In case slack storage is added in a loop
 
   def __init__(self, window_length=10):
-<<<<<<< HEAD
     """
     @ In, window_length, the length of window that you want to evaluate
     @ Out, None
     """
-    self.name = 'CyIpopt'
-=======
     try:
       from cyipopt import minimize_ipopt
     except:
       raise ModuleNotFoundError('Optional cyipopt dependency required. Please install the optional dependencies')
->>>>>>> 4158e800
     self._window_length = window_length
 
     # Defined on call to self.dispatch
@@ -931,18 +927,6 @@
     return specs
 
   def __init__(self):
-<<<<<<< HEAD
-    """
-    @ In, none
-    @ Out, none
-    """
-    try:
-      from cyipopt import minimize_ipopt
-    except:
-      raise ModuleNotFoundError('Optional cyipopt dependency required. Please install the optional dependencies')
-
-=======
->>>>>>> 4158e800
     self.name = 'BlackboxDispatcher'
 
   def dispatch(self, case, components, sources, meta):
